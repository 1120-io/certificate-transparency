--- conflicted
+++ resolved
@@ -58,31 +58,11 @@
 
 CXXFLAGS = $(INCLUDE) $(CXXFLAG) $(LOCAL_CXXFLAGS)
 
-<<<<<<< HEAD
-# File lists to simplify the rest of the Makefile
-
-PROTO_TESTS = proto/serializer_test
-MERKLETREE_TESTS = merkletree/merkle_tree_test \
-                   merkletree/merkle_tree_large_test \
-                   merkletree/serial_hasher_test merkletree/tree_hasher_test
-LOG_TESTS = log/cert_test log/cert_checker_test \
-            log/cert_submission_handler_test log/database_test \
-            log/database_large_test log/file_storage_test \
-            log/frontend_signer_test log/frontend_test log/log_lookup_test \
-            log/signer_verifier_test log/log_signer_test log/tree_signer_test \
-            log/logged_certificate_test log/ct_extensions_test \
-            log/etcd_consistent_store_test log/fake_consistent_store_test
-UTIL_TESTS = util/json_wrapper_test util/etcd_test util/sync_etcd_test util/fake_etcd_test
-MONITOR_TESTS = monitor/database_test
-ALL_TESTS = $(PROTO_TESTS) $(MERKLETREE_TESTS) $(LOG_TESTS) $(UTIL_TESTS) \
-	$(MONITOR_TESTS) dns_tests
-
-all: unit_tests client/ct server/ct-server server/ct-dns-server \
-     tools/dump_cert tools/dump_sth util/bench_etcd util/etcd_watch
-=======
 # These tests will be built and run automatically.
 TESTS = \
 	log/database_test \
+	log/etcd_consistent_store_test \
+	log/fake_consistent_store_test \
 	log/file_storage_test \
 	log/frontend_signer_test \
 	log/log_lookup_test \
@@ -95,7 +75,10 @@
 	merkletree/tree_hasher_test \
 	monitor/database_test \
 	proto/serializer_test \
-	util/json_wrapper_test
+	util/etcd_test \
+	util/fake_etcd_test \
+	util/json_wrapper_test \
+	util/sync_etcd_test
 
 # These tests will be built, but not run.
 DISABLED_TESTS = \
@@ -114,10 +97,9 @@
 	log/frontend_test
 
 all: client/ct server/ct-server server/ct-dns-server tools/dump_cert \
-     tools/dump_sth
+     tools/dump_sth util/bench_etcd util/etcd_watch
 
 tests: all $(TESTS) $(DISABLED_TESTS) $(EXTRA_TESTS)
->>>>>>> 935df747
 
 .DELETE_ON_ERROR:
 
@@ -150,13 +132,6 @@
     include util/.depend
 endif
 
-<<<<<<< HEAD
-unit_tests: proto_tests merkletree_tests log_tests util_tests monitor_tests
-
-util_tests: util/json_wrapper_test util/etcd_test util/sync_etcd_test util/fake_etcd_test
-
-=======
->>>>>>> 935df747
 ### util/ targets
 util/libutil.a: util/util.o util/openssl_util.o util/testing.o \
                 util/json_wrapper.o util/thread_pool.o util/libevent_wrapper.o \
@@ -298,8 +273,8 @@
                       proto/libproto.a util/libutil.a $(GTESTLIB)
 
 log/logged_certificate_test: log/logged_certificate_test.o proto/libproto.a \
-<<<<<<< HEAD
-                             util/libutil.a merkletree/libmerkletree.a
+                             util/libutil.a merkletree/libmerkletree.a \
+                             $(GTESTLIB)
 
 log/etcd_consistent_store_test: log/etcd_consistent_store_cert.o \
                                 proto/libproto.a util/libutil.a \
@@ -308,12 +283,6 @@
 log/fake_consistent_store_test: log/fake_consistent_store_cert.o \
                                 proto/libproto.a util/libutil.a \
                                 merkletree/libmerkletree.a $(GMOCKLIB)
-
-monitor_tests: $(MONITOR_TESTS)
-=======
-                             util/libutil.a merkletree/libmerkletree.a \
-                             $(GTESTLIB)
->>>>>>> 935df747
 
 monitor/database_test: monitor/database_test.o monitor/database.o \
                        monitor/sqlite_db.o util/libutil.a log/test_signer.o \
@@ -335,58 +304,25 @@
 
 tools/dump_sth: tools/dump_sth.o proto/libproto.a
 
-<<<<<<< HEAD
 util/bench_etcd: util/bench_etcd.o util/libutil.a
 
 util/etcd_watch: util/etcd_watch.o util/etcd.o util/libevent_wrapper.o \
 	util/json_wrapper.o util/status.o
 
-dns_tests: server/ct-dns-server
-
-test: all
-	util/json_wrapper_test
-	util/etcd_test
-	util/fake_etcd_test
-	util/sync_etcd_test
-	proto/serializer_test
-	merkletree/serial_hasher_test
-	merkletree/tree_hasher_test
-	merkletree/merkle_tree_test
-# Do not run merkletree/merkle_tree_large_test by default
-	log/logged_certificate_test
-=======
 test: tests
 	@set -e; for TEST in $(TESTS); do \
 		echo $$TEST; eval $$TEST; \
 	done
->>>>>>> 935df747
 	log/cert_test --test_certs_dir=../test/testdata
 	log/cert_checker_test --test_certs_dir=../test/testdata
 	log/cert_submission_handler_test --test_certs_dir=../test/testdata
 	log/ct_extensions_test --test_certs_dir=../test/testdata
-<<<<<<< HEAD
-	log/etcd_consistent_store_test
-	log/fake_consistent_store_test
-	log/file_storage_test
-	log/database_test
-# Do not run log/database_large_test by default
-	log/log_signer_test
-	log/frontend_signer_test
 	log/frontend_test --test_certs_dir=../test/testdata
-	log/tree_signer_test
-	log/log_lookup_test
-	monitor/database_test
 	# TODO(pphaneuf): This is broken by commit 9391d114, hopefully
 	# fixed soon.
 	#rm -rf /tmp/ct-test.$$$$ && mkdir /tmp/ct-test.$$$$ \
 	#&& python server/ct-dns-server-test.py /tmp/ct-test.$$$$ \
 	#&& rm -rf /tmp/ct-test.$$$$
-=======
-	log/frontend_test --test_certs_dir=../test/testdata
-	rm -rf /tmp/ct-test.$$$$ && mkdir /tmp/ct-test.$$$$ \
-	&& python server/ct-dns-server-test.py /tmp/ct-test.$$$$ \
-	&& rm -rf /tmp/ct-test.$$$$
->>>>>>> 935df747
 
 # Unit tests plus end-to-end tests. Make sure to set up links in test/  first.
 alltests: test
