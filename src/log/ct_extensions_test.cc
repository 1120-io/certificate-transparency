--- conflicted
+++ resolved
@@ -133,11 +133,7 @@
   // Check we can find the extension by its advertised NID.
   // We should really be checking that the OID matches the expected OID but
   // what other extension could this cert be having that the other one doesn't?
-<<<<<<< HEAD
-  ASSERT_TRUE(poison_cert.HasExtension(ct::NID_ctPoison));
-=======
   ASSERT_EQ(Cert::TRUE, poison_cert.HasExtension(ct::NID_ctPoison));
->>>>>>> 5a4b9041
 
   // Now fish the extension data out using the print methods and check they
   // operate as expected.
